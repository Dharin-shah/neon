--- conflicted
+++ resolved
@@ -13,112 +13,20 @@
 use tracing::*;
 
 use utils::{
-    crashsafe_dir,
     lsn::Lsn,
     zid::{ZTenantId, ZTimelineId},
 };
 
 use crate::import_datadir;
+use crate::layered_repository::{LayeredRepository, LayeredTimeline};
 use crate::tenant_mgr;
-<<<<<<< HEAD
-use crate::{config::PageServerConf, repository::Repository, tenant_config::TenantConfOpt};
-use crate::{import_datadir, LOG_FILE_NAME};
-=======
-use crate::{
-    config::PageServerConf, repository::Repository, storage_sync::index::RemoteIndex,
-    tenant_config::TenantConfOpt,
-};
-use crate::{
-    layered_repository::{LayeredRepository, LayeredTimeline},
-    walredo::WalRedoManager,
-};
->>>>>>> 67e091c9
+use crate::{config::PageServerConf, repository::Repository};
 use crate::{repository::Timeline, CheckpointConfig};
-use crate::{RepositoryImpl, TimelineImpl};
 
 #[derive(Debug, Clone, Copy)]
 pub struct PointInTime {
     pub timeline_id: ZTimelineId,
     pub lsn: Lsn,
-}
-
-<<<<<<< HEAD
-pub fn init_pageserver(
-    conf: &'static PageServerConf,
-    create_tenant: Option<ZTenantId>,
-    initial_timeline_id: Option<ZTimelineId>,
-) -> anyhow::Result<()> {
-    // Initialize logger
-    // use true as daemonize parameter because otherwise we pollute zenith cli output with a few pages long output of info messages
-    let _log_file = logging::init(LOG_FILE_NAME, true)?;
-
-    crashsafe_dir::create_dir_all(conf.tenants_path())?;
-
-    if let Some(tenant_id) = create_tenant {
-        println!("initializing tenantid {}", tenant_id);
-
-        // FIXME: initialize storage sync, otherwise we panic
-        // Do we want this bootstrapping to really upload stuff to remote storage?
-        crate::storage_sync::init_storage_sync(conf)?;
-
-        // We don't use the real WAL redo manager, because we don't want to spawn the WAL redo
-        // process during repository initialization.
-        //
-        // FIXME: That caused trouble, because the WAL redo manager spawned a thread that launched
-        // initdb in the background, and it kept running even after the "zenith init" had exited.
-        // In tests, we started the  page server immediately after that, so that initdb was still
-        // running in the background, and we failed to run initdb again in the same directory. This
-        // has been solved for the rapid init+start case now, but the general race condition remains
-        // if you restart the server quickly. The WAL redo manager doesn't use a separate thread
-        // anymore, but I think that could still happen.
-        let wal_redo_manager = std::sync::Arc::new(crate::walredo::DummyRedoManager {});
-
-        let repo =
-            RepositoryImpl::create(conf, TenantConfOpt::default(), tenant_id, wal_redo_manager)
-                .context("failed to create repo")?;
-        let new_timeline_id = initial_timeline_id.unwrap_or_else(ZTimelineId::generate);
-        bootstrap_timeline(conf, tenant_id, new_timeline_id, &repo)
-            .context("failed to create initial timeline")?;
-        println!("initial timeline {} created", new_timeline_id)
-    } else if initial_timeline_id.is_some() {
-        println!("Ignoring initial timeline parameter, due to no tenant id to create given");
-    }
-
-    println!("pageserver init succeeded");
-    Ok(())
-=======
-pub fn create_repo(
-    conf: &'static PageServerConf,
-    tenant_conf: TenantConfOpt,
-    tenant_id: ZTenantId,
-    wal_redo_manager: Arc<dyn WalRedoManager + Send + Sync>,
-    remote_index: RemoteIndex,
-) -> Result<Arc<LayeredRepository>> {
-    let repo_dir = conf.tenant_path(&tenant_id);
-    ensure!(
-        !repo_dir.exists(),
-        "cannot create new tenant repo: '{}' directory already exists",
-        tenant_id
-    );
-
-    // top-level dir may exist if we are creating it through CLI
-    crashsafe_dir::create_dir_all(&repo_dir)
-        .with_context(|| format!("could not create directory {}", repo_dir.display()))?;
-    crashsafe_dir::create_dir(conf.timelines_path(&tenant_id))?;
-    info!("created directory structure in {}", repo_dir.display());
-
-    // Save tenant's config
-    LayeredRepository::persist_tenant_config(conf, tenant_id, tenant_conf)?;
-
-    Ok(Arc::new(LayeredRepository::new(
-        conf,
-        tenant_conf,
-        wal_redo_manager,
-        tenant_id,
-        remote_index,
-        conf.remote_storage_config.is_some(),
-    )))
->>>>>>> 67e091c9
 }
 
 // Returns checkpoint LSN from controlfile
@@ -170,8 +78,8 @@
     conf: &'static PageServerConf,
     tenantid: ZTenantId,
     tli: ZTimelineId,
-    repo: &RepositoryImpl,
-) -> Result<Arc<TimelineImpl>> {
+    repo: &LayeredRepository,
+) -> Result<Arc<LayeredTimeline>> {
     let initdb_path = conf
         .tenant_path(&tenantid)
         .join(format!("tmp-timeline-{}", tli));
@@ -222,11 +130,7 @@
     new_timeline_id: Option<ZTimelineId>,
     ancestor_timeline_id: Option<ZTimelineId>,
     mut ancestor_start_lsn: Option<Lsn>,
-<<<<<<< HEAD
-) -> Result<Option<Arc<TimelineImpl>>> {
-=======
-) -> Result<Option<(ZTimelineId, Arc<LayeredTimeline>)>> {
->>>>>>> 67e091c9
+) -> Result<Option<Arc<LayeredTimeline>>> {
     let new_timeline_id = new_timeline_id.unwrap_or_else(ZTimelineId::generate);
     let repo = tenant_mgr::get_tenant(tenant_id)?;
 
