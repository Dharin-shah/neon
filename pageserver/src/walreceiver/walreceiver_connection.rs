//! Actual Postgres connection handler to stream WAL to the server.

use std::{
    str::FromStr,
    sync::Arc,
    time::{Duration, SystemTime},
};

use anyhow::{bail, ensure, Context};
use bytes::BytesMut;
use chrono::{NaiveDateTime, Utc};
use fail::fail_point;
use futures::StreamExt;
use postgres::{SimpleQueryMessage, SimpleQueryRow};
use postgres_protocol::message::backend::ReplicationMessage;
use postgres_types::PgLsn;
use tokio::{pin, select, sync::watch, time};
use tokio_postgres::{replication::ReplicationStream, Client};
use tracing::{debug, error, info, info_span, trace, warn, Instrument};

use super::TaskEvent;
use crate::{
<<<<<<< HEAD
    layered_repository::{LayeredTimeline, WalReceiverInfo},
    pgdatadir_mapping::DatadirTimeline,
    repository::Timeline,
    walingest::WalIngest,
    walrecord::DecodedWALRecord,
};
use postgres_ffi::waldecoder::WalStreamDecoder;
use utils::{lsn::Lsn, pq_proto::ReplicationFeedback};
=======
    layered_repository::WalReceiverInfo, tenant_mgr, walingest::WalIngest,
    walrecord::DecodedWALRecord,
};
use postgres_ffi::v14::waldecoder::WalStreamDecoder;
use utils::{lsn::Lsn, pq_proto::ReplicationFeedback, zid::ZTenantTimelineId};
>>>>>>> d48177d0

/// Status of the connection.
#[derive(Debug, Clone)]
pub struct WalConnectionStatus {
    /// If we were able to initiate a postgres connection, this means that safekeeper process is at least running.
    pub is_connected: bool,
    /// Defines a healthy connection as one on which pageserver received WAL from safekeeper
    /// and is able to process it in walingest without errors.
    pub has_processed_wal: bool,
    /// Connection establishment time or the timestamp of a latest connection message received.
    pub latest_connection_update: NaiveDateTime,
    /// Time of the latest WAL message received.
    pub latest_wal_update: NaiveDateTime,
    /// Latest WAL update contained WAL up to this LSN. Next WAL message with start from that LSN.
    pub streaming_lsn: Option<Lsn>,
    /// Latest commit_lsn received from the safekeeper. Can be zero if no message has been received yet.
    pub commit_lsn: Option<Lsn>,
}

/// Open a connection to the given safekeeper and receive WAL, sending back progress
/// messages as we go.
pub async fn handle_walreceiver_connection(
    timeline: Arc<LayeredTimeline>,
    wal_source_connstr: &str,
    events_sender: &watch::Sender<TaskEvent<WalConnectionStatus>>,
    mut cancellation: watch::Receiver<()>,
    connect_timeout: Duration,
) -> anyhow::Result<()> {
    // Connect to the database in replication mode.
    info!("connecting to {wal_source_connstr}");
    let connect_cfg = format!("{wal_source_connstr} application_name=pageserver replication=true");

    let (mut replication_client, connection) = time::timeout(
        connect_timeout,
        tokio_postgres::connect(&connect_cfg, postgres::NoTls),
    )
    .await
    .context("Timed out while waiting for walreceiver connection to open")?
    .context("Failed to open walreceiver connection")?;

    info!("connected!");
    let mut connection_status = WalConnectionStatus {
        is_connected: true,
        has_processed_wal: false,
        latest_connection_update: Utc::now().naive_utc(),
        latest_wal_update: Utc::now().naive_utc(),
        streaming_lsn: None,
        commit_lsn: None,
    };
    if let Err(e) = events_sender.send(TaskEvent::NewEvent(connection_status.clone())) {
        warn!("Wal connection event listener dropped right after connection init, aborting the connection: {e}");
        return Ok(());
    }

    // The connection object performs the actual communication with the database,
    // so spawn it off to run on its own.
    let mut connection_cancellation = cancellation.clone();
    tokio::spawn(
        async move {
            select! {
                    connection_result = connection => match connection_result{
                            Ok(()) => info!("Walreceiver db connection closed"),
                            Err(connection_error) => {
                                if connection_error.is_closed() {
                                    info!("Connection closed regularly: {connection_error}")
                                } else {
                                    warn!("Connection aborted: {connection_error}")
                                }
                            }
                        },

                    _ = connection_cancellation.changed() => info!("Connection cancelled"),
            }
        }
        .instrument(info_span!("safekeeper_handle_db")),
    );

    // Immediately increment the gauge, then create a job to decrement it on task exit.
    // One of the pros of `defer!` is that this will *most probably*
    // get called, even in presence of panics.
    let gauge = crate::LIVE_CONNECTIONS_COUNT.with_label_values(&["wal_receiver"]);
    gauge.inc();
    scopeguard::defer! {
        gauge.dec();
    }

    let identify = identify_system(&mut replication_client).await?;
    info!("{identify:?}");

    let end_of_wal = Lsn::from(u64::from(identify.xlogpos));
    let mut caught_up = false;
<<<<<<< HEAD
=======
    let ZTenantTimelineId {
        tenant_id,
        timeline_id,
    } = id;

    connection_status.latest_connection_update = Utc::now().naive_utc();
    connection_status.latest_wal_update = Utc::now().naive_utc();
    connection_status.commit_lsn = Some(end_of_wal);
    if let Err(e) = events_sender.send(TaskEvent::NewEvent(connection_status.clone())) {
        warn!("Wal connection event listener dropped after IDENTIFY_SYSTEM, aborting the connection: {e}");
        return Ok(());
    }

    let (repo, timeline) = tokio::task::spawn_blocking(move || {
        let repo = tenant_mgr::get_repository_for_tenant(tenant_id)
            .with_context(|| format!("no repository found for tenant {tenant_id}"))?;
        let timeline = tenant_mgr::get_local_timeline_with_load(tenant_id, timeline_id)
            .with_context(|| {
                format!("local timeline {timeline_id} not found for tenant {tenant_id}")
            })?;
        Ok::<_, anyhow::Error>((repo, timeline))
    })
    .await
    .with_context(|| format!("Failed to spawn blocking task to get repository and timeline for tenant {tenant_id} timeline {timeline_id}"))??;
>>>>>>> d48177d0

    //
    // Start streaming the WAL, from where we left off previously.
    //
    // If we had previously received WAL up to some point in the middle of a WAL record, we
    // better start from the end of last full WAL record, not in the middle of one.
    let mut last_rec_lsn = timeline.get_last_record_lsn();
    let mut startpoint = last_rec_lsn;

    if startpoint == Lsn(0) {
        bail!("No previous WAL position");
    }

    // There might be some padding after the last full record, skip it.
    startpoint += startpoint.calc_padding(8u32);

    info!("last_record_lsn {last_rec_lsn} starting replication from {startpoint}, safekeeper is at {end_of_wal}...");

    let query = format!("START_REPLICATION PHYSICAL {startpoint}");

    let copy_stream = replication_client.copy_both_simple(&query).await?;
    let physical_stream = ReplicationStream::new(copy_stream);
    pin!(physical_stream);

    let mut waldecoder = WalStreamDecoder::new(startpoint);

    let mut walingest = WalIngest::new(timeline.as_ref(), startpoint)?;

    while let Some(replication_message) = {
        select! {
            _ = cancellation.changed() => {
                info!("walreceiver interrupted");
                None
            }
            replication_message = physical_stream.next() => replication_message,
        }
    } {
        let replication_message = replication_message?;
        let now = Utc::now().naive_utc();
        let last_rec_lsn_before_msg = last_rec_lsn;

        // Update the connection status before processing the message. If the message processing
        // fails (e.g. in walingest), we still want to know latests LSNs from the safekeeper.
        match &replication_message {
            ReplicationMessage::XLogData(xlog_data) => {
                connection_status.latest_connection_update = now;
                connection_status.commit_lsn = Some(Lsn::from(xlog_data.wal_end()));
                connection_status.streaming_lsn = Some(Lsn::from(
                    xlog_data.wal_start() + xlog_data.data().len() as u64,
                ));
                if !xlog_data.data().is_empty() {
                    connection_status.latest_wal_update = now;
                }
            }
            ReplicationMessage::PrimaryKeepAlive(keepalive) => {
                connection_status.latest_connection_update = now;
                connection_status.commit_lsn = Some(Lsn::from(keepalive.wal_end()));
            }
            &_ => {}
        };
        if let Err(e) = events_sender.send(TaskEvent::NewEvent(connection_status.clone())) {
            warn!("Wal connection event listener dropped, aborting the connection: {e}");
            return Ok(());
        }

        let status_update = match replication_message {
            ReplicationMessage::XLogData(xlog_data) => {
                // Pass the WAL data to the decoder, and see if we can decode
                // more records as a result.
                let data = xlog_data.data();
                let startlsn = Lsn::from(xlog_data.wal_start());
                let endlsn = startlsn + data.len() as u64;

                trace!("received XLogData between {startlsn} and {endlsn}");

                waldecoder.feed_bytes(data);

                {
                    let mut decoded = DecodedWALRecord::default();
                    let mut modification = timeline.begin_modification(endlsn);
                    while let Some((lsn, recdata)) = waldecoder.poll_decode()? {
                        // let _enter = info_span!("processing record", lsn = %lsn).entered();

                        // It is important to deal with the aligned records as lsn in getPage@LSN is
                        // aligned and can be several bytes bigger. Without this alignment we are
                        // at risk of hitting a deadlock.
                        ensure!(lsn.is_aligned());

                        walingest
                            .ingest_record(recdata, lsn, &mut modification, &mut decoded)
                            .context("could not ingest record at {lsn}")?;

                        fail_point!("walreceiver-after-ingest");

                        last_rec_lsn = lsn;
                    }
                }

                if !caught_up && endlsn >= end_of_wal {
                    info!("caught up at LSN {endlsn}");
                    caught_up = true;
                }

                Some(endlsn)
            }

            ReplicationMessage::PrimaryKeepAlive(keepalive) => {
                let wal_end = keepalive.wal_end();
                let timestamp = keepalive.timestamp();
                let reply_requested = keepalive.reply() != 0;

                trace!("received PrimaryKeepAlive(wal_end: {wal_end}, timestamp: {timestamp:?} reply: {reply_requested})");

                if reply_requested {
                    Some(last_rec_lsn)
                } else {
                    None
                }
            }

            _ => None,
        };

<<<<<<< HEAD
        timeline.check_checkpoint_distance().with_context(|| {
            format!(
                "Failed to check checkpoint distance for timeline {}",
                timeline.timeline_id
            )
        })?;
=======
        if !connection_status.has_processed_wal && last_rec_lsn > last_rec_lsn_before_msg {
            // We have successfully processed at least one WAL record.
            connection_status.has_processed_wal = true;
            if let Err(e) = events_sender.send(TaskEvent::NewEvent(connection_status.clone())) {
                warn!("Wal connection event listener dropped, aborting the connection: {e}");
                return Ok(());
            }
        }

        let timeline_to_check = Arc::clone(&timeline);
        tokio::task::spawn_blocking(move || timeline_to_check.check_checkpoint_distance())
            .await
            .with_context(|| format!("Spawned checkpoint check task panicked for timeline {id}"))?
            .with_context(|| format!("Failed to check checkpoint distance for timeline {id}"))?;
>>>>>>> d48177d0

        if let Some(last_lsn) = status_update {
            let timeline_remote_consistent_lsn =
                timeline.get_remote_consistent_lsn().unwrap_or(Lsn(0));

            // The last LSN we processed. It is not guaranteed to survive pageserver crash.
            let write_lsn = u64::from(last_lsn);
            // `disk_consistent_lsn` is the LSN at which page server guarantees local persistence of all received data
            let flush_lsn = u64::from(timeline.get_disk_consistent_lsn());
            // The last LSN that is synced to remote storage and is guaranteed to survive pageserver crash
            // Used by safekeepers to remove WAL preceding `remote_consistent_lsn`.
            let apply_lsn = u64::from(timeline_remote_consistent_lsn);
            let ts = SystemTime::now();

            // Update the status about what we just received. This is shown in the mgmt API.
            let last_received_wal = WalReceiverInfo {
                wal_source_connstr: wal_source_connstr.to_owned(),
                last_received_msg_lsn: last_lsn,
                last_received_msg_ts: ts
                    .duration_since(SystemTime::UNIX_EPOCH)
                    .expect("Received message time should be before UNIX EPOCH!")
                    .as_micros(),
            };
            *timeline.last_received_wal.lock().unwrap() = Some(last_received_wal);

            // Send zenith feedback message.
            // Regular standby_status_update fields are put into this message.
            let zenith_status_update = ReplicationFeedback {
                current_timeline_size: timeline.get_current_logical_size() as u64,
                ps_writelsn: write_lsn,
                ps_flushlsn: flush_lsn,
                ps_applylsn: apply_lsn,
                ps_replytime: ts,
            };

            debug!("zenith_status_update {zenith_status_update:?}");

            let mut data = BytesMut::new();
            zenith_status_update.serialize(&mut data)?;
            physical_stream
                .as_mut()
                .zenith_status_update(data.len() as u64, &data)
                .await?;
        }
    }

    Ok(())
}

/// Data returned from the postgres `IDENTIFY_SYSTEM` command
///
/// See the [postgres docs] for more details.
///
/// [postgres docs]: https://www.postgresql.org/docs/current/protocol-replication.html
#[derive(Debug)]
// As of nightly 2021-09-11, fields that are only read by the type's `Debug` impl still count as
// unused. Relevant issue: https://github.com/rust-lang/rust/issues/88900
#[allow(dead_code)]
struct IdentifySystem {
    systemid: u64,
    timeline: u32,
    xlogpos: PgLsn,
    dbname: Option<String>,
}

/// There was a problem parsing the response to
/// a postgres IDENTIFY_SYSTEM command.
#[derive(Debug, thiserror::Error)]
#[error("IDENTIFY_SYSTEM parse error")]
struct IdentifyError;

/// Run the postgres `IDENTIFY_SYSTEM` command
async fn identify_system(client: &mut Client) -> anyhow::Result<IdentifySystem> {
    let query_str = "IDENTIFY_SYSTEM";
    let response = client.simple_query(query_str).await?;

    // get(N) from row, then parse it as some destination type.
    fn get_parse<T>(row: &SimpleQueryRow, idx: usize) -> Result<T, IdentifyError>
    where
        T: FromStr,
    {
        let val = row.get(idx).ok_or(IdentifyError)?;
        val.parse::<T>().or(Err(IdentifyError))
    }

    // extract the row contents into an IdentifySystem struct.
    // written as a closure so I can use ? for Option here.
    if let Some(SimpleQueryMessage::Row(first_row)) = response.get(0) {
        Ok(IdentifySystem {
            systemid: get_parse(first_row, 0)?,
            timeline: get_parse(first_row, 1)?,
            xlogpos: get_parse(first_row, 2)?,
            dbname: get_parse(first_row, 3).ok(),
        })
    } else {
        Err(IdentifyError.into())
    }
}<|MERGE_RESOLUTION|>--- conflicted
+++ resolved
@@ -20,22 +20,12 @@
 
 use super::TaskEvent;
 use crate::{
-<<<<<<< HEAD
-    layered_repository::{LayeredTimeline, WalReceiverInfo},
-    pgdatadir_mapping::DatadirTimeline,
-    repository::Timeline,
+    layered_repository::{Timeline, WalReceiverInfo},
     walingest::WalIngest,
     walrecord::DecodedWALRecord,
 };
-use postgres_ffi::waldecoder::WalStreamDecoder;
+use postgres_ffi::v14::waldecoder::WalStreamDecoder;
 use utils::{lsn::Lsn, pq_proto::ReplicationFeedback};
-=======
-    layered_repository::WalReceiverInfo, tenant_mgr, walingest::WalIngest,
-    walrecord::DecodedWALRecord,
-};
-use postgres_ffi::v14::waldecoder::WalStreamDecoder;
-use utils::{lsn::Lsn, pq_proto::ReplicationFeedback, zid::ZTenantTimelineId};
->>>>>>> d48177d0
 
 /// Status of the connection.
 #[derive(Debug, Clone)]
@@ -58,7 +48,7 @@
 /// Open a connection to the given safekeeper and receive WAL, sending back progress
 /// messages as we go.
 pub async fn handle_walreceiver_connection(
-    timeline: Arc<LayeredTimeline>,
+    timeline: Arc<Timeline>,
     wal_source_connstr: &str,
     events_sender: &watch::Sender<TaskEvent<WalConnectionStatus>>,
     mut cancellation: watch::Receiver<()>,
@@ -127,33 +117,6 @@
 
     let end_of_wal = Lsn::from(u64::from(identify.xlogpos));
     let mut caught_up = false;
-<<<<<<< HEAD
-=======
-    let ZTenantTimelineId {
-        tenant_id,
-        timeline_id,
-    } = id;
-
-    connection_status.latest_connection_update = Utc::now().naive_utc();
-    connection_status.latest_wal_update = Utc::now().naive_utc();
-    connection_status.commit_lsn = Some(end_of_wal);
-    if let Err(e) = events_sender.send(TaskEvent::NewEvent(connection_status.clone())) {
-        warn!("Wal connection event listener dropped after IDENTIFY_SYSTEM, aborting the connection: {e}");
-        return Ok(());
-    }
-
-    let (repo, timeline) = tokio::task::spawn_blocking(move || {
-        let repo = tenant_mgr::get_repository_for_tenant(tenant_id)
-            .with_context(|| format!("no repository found for tenant {tenant_id}"))?;
-        let timeline = tenant_mgr::get_local_timeline_with_load(tenant_id, timeline_id)
-            .with_context(|| {
-                format!("local timeline {timeline_id} not found for tenant {tenant_id}")
-            })?;
-        Ok::<_, anyhow::Error>((repo, timeline))
-    })
-    .await
-    .with_context(|| format!("Failed to spawn blocking task to get repository and timeline for tenant {tenant_id} timeline {timeline_id}"))??;
->>>>>>> d48177d0
 
     //
     // Start streaming the WAL, from where we left off previously.
@@ -277,29 +240,21 @@
             _ => None,
         };
 
-<<<<<<< HEAD
+        if !connection_status.has_processed_wal && last_rec_lsn > last_rec_lsn_before_msg {
+            // We have successfully processed at least one WAL record.
+            connection_status.has_processed_wal = true;
+            if let Err(e) = events_sender.send(TaskEvent::NewEvent(connection_status.clone())) {
+                warn!("Wal connection event listener dropped, aborting the connection: {e}");
+                return Ok(());
+            }
+        }
+
         timeline.check_checkpoint_distance().with_context(|| {
             format!(
                 "Failed to check checkpoint distance for timeline {}",
                 timeline.timeline_id
             )
         })?;
-=======
-        if !connection_status.has_processed_wal && last_rec_lsn > last_rec_lsn_before_msg {
-            // We have successfully processed at least one WAL record.
-            connection_status.has_processed_wal = true;
-            if let Err(e) = events_sender.send(TaskEvent::NewEvent(connection_status.clone())) {
-                warn!("Wal connection event listener dropped, aborting the connection: {e}");
-                return Ok(());
-            }
-        }
-
-        let timeline_to_check = Arc::clone(&timeline);
-        tokio::task::spawn_blocking(move || timeline_to_check.check_checkpoint_distance())
-            .await
-            .with_context(|| format!("Spawned checkpoint check task panicked for timeline {id}"))?
-            .with_context(|| format!("Failed to check checkpoint distance for timeline {id}"))?;
->>>>>>> d48177d0
 
         if let Some(last_lsn) = status_update {
             let timeline_remote_consistent_lsn =
