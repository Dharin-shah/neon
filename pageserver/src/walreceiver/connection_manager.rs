--- conflicted
+++ resolved
@@ -26,17 +26,11 @@
 use tokio::select;
 use tracing::*;
 
-<<<<<<< HEAD
 use crate::{
     exponential_backoff,
     DEFAULT_BASE_BACKOFF_SECONDS, DEFAULT_MAX_BACKOFF_SECONDS,
-    repository::Timeline,
     walreceiver::get_etcd_client,
-    TimelineImpl,
 };
-=======
-use crate::{exponential_backoff, DEFAULT_BASE_BACKOFF_SECONDS, DEFAULT_MAX_BACKOFF_SECONDS};
->>>>>>> 67e091c9
 use utils::{
     lsn::Lsn,
     zid::{NodeId, ZTenantTimelineId},
@@ -47,12 +41,7 @@
 /// Spawns the loop to take care of the timeline's WAL streaming connection.
 pub fn spawn_connection_manager_task(
     broker_loop_prefix: String,
-<<<<<<< HEAD
-    timeline: Arc<TimelineImpl>,
-=======
-    mut client: Client,
-    local_timeline: Arc<LayeredTimeline>,
->>>>>>> 67e091c9
+    timeline: Arc<LayeredTimeline>,
     wal_connect_timeout: Duration,
     lagging_wal_timeout: Duration,
     max_lsn_wal_lag: NonZeroU64,
@@ -261,11 +250,7 @@
     id: ZTenantTimelineId,
 
     /// Use pageserver data about the timeline to filter out some of the safekeepers.
-<<<<<<< HEAD
-    timeline: Arc<TimelineImpl>,
-=======
-    local_timeline: Arc<LayeredTimeline>,
->>>>>>> 67e091c9
+    timeline: Arc<LayeredTimeline>,
     /// The timeout on the connection to safekeeper for WAL streaming.
     wal_connect_timeout: Duration,
     /// The timeout to use to determine when the current connection is "stale" and reconnect to the other one.
@@ -313,12 +298,7 @@
 
 impl WalreceiverState {
     fn new(
-<<<<<<< HEAD
-        timeline: Arc<TimelineImpl>,
-=======
-        id: ZTenantTimelineId,
-        local_timeline: Arc<LayeredTimeline>,
->>>>>>> 67e091c9
+        timeline: Arc<LayeredTimeline>,
         wal_connect_timeout: Duration,
         lagging_wal_timeout: Duration,
         max_lsn_wal_lag: NonZeroU64,
